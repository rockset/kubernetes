--- conflicted
+++ resolved
@@ -1,37 +1,5 @@
 <!-- BEGIN MUNGE: UNVERSIONED_WARNING -->
 
-<<<<<<< HEAD
-=======
-<!-- BEGIN STRIP_FOR_RELEASE -->
-
-<img src="http://kubernetes.io/kubernetes/img/warning.png" alt="WARNING"
-     width="25" height="25">
-<img src="http://kubernetes.io/kubernetes/img/warning.png" alt="WARNING"
-     width="25" height="25">
-<img src="http://kubernetes.io/kubernetes/img/warning.png" alt="WARNING"
-     width="25" height="25">
-<img src="http://kubernetes.io/kubernetes/img/warning.png" alt="WARNING"
-     width="25" height="25">
-<img src="http://kubernetes.io/kubernetes/img/warning.png" alt="WARNING"
-     width="25" height="25">
-
-<h2>PLEASE NOTE: This document applies to the HEAD of the source tree</h2>
-
-If you are using a released version of Kubernetes, you should
-refer to the docs that go with that version.
-
-<!-- TAG RELEASE_LINK, added by the munger automatically -->
-<strong>
-The latest release of this document can be found
-[here](http://releases.k8s.io/release-1.4/docs/devel/development.md).
-
-Documentation for other releases can be found at
-[releases.k8s.io](http://releases.k8s.io).
-</strong>
---
-
-<!-- END STRIP_FOR_RELEASE -->
->>>>>>> 3da5d781
 
 <!-- END MUNGE: UNVERSIONED_WARNING -->
 
